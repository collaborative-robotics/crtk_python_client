--- conflicted
+++ resolved
@@ -116,18 +116,11 @@
     def spin(self):
         if self._executor_thread != None:
             return
-<<<<<<< HEAD
-        executor = rclpy.executors.SingleThreadedExecutor()
-        executor.add_node(self._node)
-        self._executor_thread = threading.Thread(target = executor.spin, daemon = True)
-=======
         self._executor_thread = threading.Thread(target = self._try_spin,
                                                  daemon = True)
->>>>>>> 34fb91d4
         self._executor_thread.start()
 
     def shutdown(self):
-        # if not self.is_shutdown():
         rclpy.shutdown()
         if self._executor_thread != None:
             self._executor_thread.join()
@@ -140,7 +133,7 @@
         except KeyboardInterrupt:
             pass
         self.shutdown()
-            
+
     def on_shutdown(self, callback):
         rclpy.get_default_context().on_shutdown(callback)
 
